<<<<<<< HEAD
// Copyright (c) 2014 Carnegie Mellon University and Others
// Use of this source code is governed by a BSD-style license that can be
// found in the LICENSE file.

/** 
 * @file	main.cpp
 * @brief 	This JVMTI agent monitors applications for Privilege Escalation and changes to the 
 *			SecurityManager.
 *
 * To spot Privilege Escalation, this agent compares the ProtectionDomain for every class that is
 * loaded by a non-bootstrap ClassLoader to the ProtectionDomains for every class in the call stack
 * that caused the class to be loaded that also was loaded by a non-boostrap ClassLoader. If
 * a ProtectionDomain for a caller is weaker than the ProtectionDomain of the loaded class, we
 * have privilege escalation.
 *
 * The Java SecurityManager is responsible for enforcing a security policy for the execution of a
 * Java application. The SecurityManager is stored in java.lang.System's security field.
 * This agent sets up read/write watch on the that field. These watches are used to detect that
 * a non-permissive SecurityManager is being nulled or changed or that a type confusion attack
 * was used to modify the SecurityManager.
 */
#include <jvmti.h>
#include <string>
#include <iostream>
#include <fstream>
#include <log4cpp/Category.hh>
#include <log4cpp/PropertyConfigurator.hh>
#include <boost/program_options.hpp>

#if defined(__linux__)
  #include <dlfcn.h>
#endif

#if defined(_WIN32) || defined(_WIN64)
  #include <windows.h>
  #include <direct.h>
  #define getcwd _getcwd
  #define strcasecmp _stricmp
#else
  #include <unistd.h>
  #define MAX_PATH 255
#endif

void JNICALL VMInit(jvmtiEnv *jvmti_env, JNIEnv* jni_env, jthread thread);
bool GetOptions();
void check_jvmti_error(jvmtiEnv *jvmti, jvmtiError errnum, const char *str);
jvmtiError GetClassBySignature(jvmtiEnv* jvmti, const char* signature, jclass* klass);
jvmtiError GetFieldIDByName(jvmtiEnv* jvmti, jclass klass, const char* name, jfieldID* fieldID);
void GetCallerInfo(jvmtiEnv* jvmti, jthread thread, char** source_file, char** method_name, jint* line_number);
bool IsPermissiveSecurityManager(jvmtiEnv* jvmti, JNIEnv* jni_env, jobject SecurityManagerObject);
bool RunPermissionCheck(JNIEnv* jni_env, jobject sm_object, jmethodID check_method, jstring param, 
	const char* perm_name);
void ShowMessageDialog(JNIEnv* jni_env, const char* message, const char* title);
void TerminateJVM(jvmtiEnv* jvmti, JNIEnv* jni_env, std::string message);
void JNICALL FieldModification(jvmtiEnv *jvmti_env, JNIEnv* jni_env,
                jthread thread, jmethodID method, jlocation location,
                jclass field_klass, jobject object, jfieldID field,
                char signature_type, jvalue new_value);
void JNICALL FieldAccess(jvmtiEnv *jvmti_env, JNIEnv* jni_env, jthread thread, jmethodID method,
		jlocation location, jclass field_klass, jobject object, jfieldID field);
jobject GetProtectionDomain(jvmtiEnv* jvmti, JNIEnv* jni_env, jclass klass);
bool IsCallerElevatingPrivileges(JNIEnv* jni_env, const jobject loaded_pd, const jobject caller_pd);
bool IsRestrictedAccessPackage(JNIEnv* jni_env, const char* class_sig);
void JNICALL ClassPrepare(jvmtiEnv* jvmti, JNIEnv* jni_env, jthread thread, jclass klass);

enum smf_mode_t {MONITOR, ENFORCE};

struct options {
	smf_mode_t mode;
	bool popups_show;  
};

options opt;

char cwd[MAX_PATH+1];
log4cpp::Category* logger = NULL;
char* SMF_HOME = NULL;
jobject lastSecurityManagerRef = NULL;

JNIEXPORT jint JNICALL Agent_OnLoad(JavaVM* jvm, char* options, void* reserved) {
	jvmtiEnv* jvmti = NULL;
	jvmtiCapabilities capabilities;
	jvmtiError error;
	jvmtiEventCallbacks callbacks;
	
	memset(&capabilities, 0, sizeof(capabilities));
	memset(&callbacks, 0, sizeof(callbacks));

	getcwd(cwd, MAX_PATH);

	// Get the SMF_HOME environment variable
	SMF_HOME = getenv("SMF_HOME");

	// Build path to log properties
	std::string logProperties;
	if (SMF_HOME != NULL) {
		logProperties += SMF_HOME;
	} else {
		printf("The environment variable SMF_HOME is not set. Attempting to use . as SMF_HOME.\n");
		logProperties += ".";
	}

	logProperties += "/log4cpp.properties";

	std::ifstream propertiesFile(logProperties.c_str());
	if (!propertiesFile) {
		printf("The log properties file (%s) does not exist. Terminating...\n", logProperties.c_str());
		return -1;
	}
	propertiesFile.close();

	// Start the logger
	log4cpp::PropertyConfigurator::configure(logProperties);
	logger = &log4cpp::Category::getRoot();

	if (logger == NULL) {
		printf("Failed to get logger. Terminating...\n");
		return -1;
	}

	// Get the options
	if (!GetOptions()) {
		return -1;
	}

	// Get JVMTI environment
	jint env_error = jvm->GetEnv((void **)&jvmti, JVMTI_VERSION_1_0);
	if (env_error != JNI_OK || jvmti == NULL) {
		logger->fatal("[%s] Failed to get JVMTI environment.", cwd);
		return env_error;
	}

	// Enable capability to get source code line numbers and source file
	capabilities.can_get_line_numbers = 1;
	capabilities.can_get_source_file_name = 1;

	// Enable capability to receive events for field modifications/reads and the events themselves                
	capabilities.can_generate_field_modification_events = 1;
	capabilities.can_generate_field_access_events = 1;

	error = jvmti->AddCapabilities(&capabilities);
	check_jvmti_error(jvmti, error, "Unable to get necessary JVMTI capabilities.");

	error = jvmti->SetEventNotificationMode(JVMTI_ENABLE, JVMTI_EVENT_FIELD_MODIFICATION, NULL);
	check_jvmti_error(jvmti, error, "Unable to set JVMTI_EVENT_FIELD_MODIFICATION.");

	error = jvmti->SetEventNotificationMode(JVMTI_ENABLE, JVMTI_EVENT_FIELD_ACCESS, NULL);
	check_jvmti_error(jvmti, error, "Unable to set JVMTI_EVENT_FIELD_ACCESS.");

	// Enable VMInit event so that we know when the JVM is initialized and we 
	// can finish the rest of the setup
	error = jvmti->SetEventNotificationMode(JVMTI_ENABLE, JVMTI_EVENT_VM_INIT, NULL);
	check_jvmti_error(jvmti, error, "Unable to set JVMTI_EVENT_VM_INIT.");
	
	callbacks.VMInit = &VMInit;

	// Set a callback to receive events when the security field of System is set or read.
	// This will let us see when the security manager is being changed or when a type
	// confusion attack may be taking place.
	callbacks.FieldModification = &FieldModification;
	callbacks.FieldAccess = &FieldAccess;
	// Set a callback to receive events when a class is prepared to check for privilege
	// escalation.
	callbacks.ClassPrepare = &ClassPrepare;
	
	error = jvmti->SetEventCallbacks(&callbacks, (jint)sizeof(callbacks));
	check_jvmti_error(jvmti, error, "Unable to register callback for field modification events.");

	return JNI_OK;
}

JNIEXPORT void JNICALL Agent_OnUnload(JavaVM* jvm)
{
	log4cpp::Category::shutdown();
}

void JNICALL VMInit(jvmtiEnv *jvmti, JNIEnv* jni_env, jthread thread) {
	jclass System;
	jfieldID securityID; 
	jvmtiError error;

	// Get the security field of the System class (holds the SecurityManager)
	error = GetClassBySignature(jvmti, "Ljava/lang/System;", &System);
	check_jvmti_error(jvmti, error, "Unable to get System class.");

	error = GetFieldIDByName(jvmti, System, "security", &securityID);
	check_jvmti_error(jvmti, error, "Unable to get security field of the System class.");

	// Check to see if there is already a SecurityManager set. This only happens
	// if one is set from the command line (e.g. -Djava.security.manager)
	jmethodID getSecurityManager = jni_env->GetStaticMethodID(System, "getSecurityManager", 
						"()Ljava/lang/SecurityManager;");
	jobject SecurityManager = jni_env->CallStaticObjectMethod(System, getSecurityManager);
	
	if (SecurityManager != NULL) {
		lastSecurityManagerRef = SecurityManager;

		logger->debug("[%s] A security manager was set on the command line.", cwd);
	}

	// Set a modification and access (read) watch on the System.security field
	error = jvmti->SetFieldModificationWatch(System, securityID);
	check_jvmti_error(jvmti, error, "Unable to set a watch on modifications of security field of System class.");

	error = jvmti->SetFieldAccessWatch(System, securityID);
	check_jvmti_error(jvmti, error, "Unable to set a watch on reads of security field of System class.");
	
	// This is called once here to initialize static values
	IsRestrictedAccessPackage(jni_env, "");
}

/**
 * @brief	reads the smf properties file and populates the global opt struct with the correct values
 *
 * @retval	true if all of the options in the properties are valid, false and a fatal log message otherwise
 */
bool GetOptions() {
	std::string mode;
	std::string popups_show;

	// Build path to smf properties
	std::string smfProperties;
	if (SMF_HOME != NULL) {
		smfProperties += SMF_HOME;
	} else {
		smfProperties += ".";
	}

	smfProperties += "/smf.properties";

	std::ifstream propertiesFile(smfProperties.c_str());
	if (!propertiesFile) {
		logger->fatal("[%s] The SMF properties file (%s) does not exist. Terminating...\n", cwd, 
			smfProperties.c_str());
		return false;
	}
	propertiesFile.close();
	
	std::ifstream settings_file(smfProperties.c_str());
	boost::program_options::options_description desc("Options");
	desc.add_options()
		("mode", boost::program_options::value<std::string>(&mode), "mode")
		("popups.show", boost::program_options::value<std::string>(&popups_show), "popups.show");
	boost::program_options::variables_map vm = boost::program_options::variables_map();

	boost::program_options::store(boost::program_options::parse_config_file(settings_file , desc), vm);
	boost::program_options::notify(vm);  
	settings_file.close();

	if (strcasecmp(mode.c_str(), "MONITOR") == 0) {
		opt.mode = MONITOR;
	} else if (strcasecmp(mode.c_str(), "ENFORCE") == 0) {
		opt.mode = ENFORCE;
	} else {
		logger->fatal("[%s] Option value unknown: %s. Terminating...", cwd);
		return false;
	}

	if (strcasecmp(popups_show.c_str(), "TRUE") == 0) {
		opt.popups_show = true;
	} else if (strcasecmp(popups_show.c_str(), "FALSE") == 0) {
		opt.popups_show = false;
	} else {
		logger->fatal("[%s] Option value unknown: %s. Terminating...", cwd);
		return false;
	}

	return true;
}

void log_jvmti_error(jvmtiEnv* jvmti, jvmtiError errnum, const char* str)
{
	char* errnum_str = NULL;

	jvmti->GetErrorName(errnum, &errnum_str);

	logger->error("[%s] JVMTI: %d(%s): %s", cwd, errnum, errnum_str == NULL ? "Unknown" : errnum_str, 
		str == NULL ? "" : str);

	jvmti->Deallocate((unsigned char*)errnum_str);
}

void check_jvmti_error(jvmtiEnv* jvmti, jvmtiError errnum, const char* str)
{
	if (errnum != JVMTI_ERROR_NONE)
		log_jvmti_error(jvmti, errnum, str);
}

/**
 * @brief	looks up and returns the reference for a class based on a user specified Java type signature
 * 
 * @param	[in] the JVMTI environment used to access the JVMTI API
 * @param	[in] the Java type signature for the class we'd like to retrieve a reference to
 * @param	[out] a pointer that will be set to reference the class whose signature was specified
 *
 * @retval	a JVMTI error code if one is returned by any of the JVMTI API calls
 */
jvmtiError GetClassBySignature(jvmtiEnv* jvmti, const char* signature, jclass* klass) {
	jint class_count = 0;
	jclass* classes = NULL;
	jvmtiError error;

	error = jvmti->GetLoadedClasses(&class_count, &classes);
	if (error != JVMTI_ERROR_NONE)
		return error;


	for (int i = 0; i < class_count; i++) {
		char* class_signature = NULL;

		error = jvmti->GetClassSignature(classes[i], &class_signature, NULL);
		if (error != JVMTI_ERROR_NONE)
			return error;

		if (strcmp(class_signature, signature) == 0) {
			*klass = classes[i];
			break;
		}

		jvmti->Deallocate((unsigned char*)class_signature);
	}

	jvmti->Deallocate((unsigned char*)classes);

	return JVMTI_ERROR_NONE;
}

/**
 * @brief	looks up and returns the ID for a field in a class based on a user specified field name and class
 * 
 * @param	[in] the JVMTI environment used to access the JVMTI API
 * @param	[in] the Java class we want to retrieve a field ID from
 * @param	[in] the name of the field whose ID we want to retrieve
 * @param	[out] a pointer to a jfieldID that will be set to the named field's ID
 *
 * @retval	a JVMTI error code if one is returned by any of the JVMTI API calls
 */
jvmtiError GetFieldIDByName(jvmtiEnv* jvmti, jclass klass, const char* name, jfieldID* fieldID) {
	jint field_count = 0;
	jfieldID* fields = NULL;
	jvmtiError error;

	error = jvmti->GetClassFields(klass, &field_count, &fields);
	if (error != JVMTI_ERROR_NONE)
		return error;

	for (int i = 0; i < field_count; i++) {
		char* field_name = NULL;

		error = jvmti->GetFieldName(klass, fields[i], &field_name, NULL, NULL);
		if (error != JVMTI_ERROR_NONE)
			return error;

		if (strcmp(field_name, name) == 0) {
			*fieldID = fields[i];
			break;
		}

		jvmti->Deallocate((unsigned char*)field_name);
	}

	jvmti->Deallocate((unsigned char*)fields);

	return JVMTI_ERROR_NONE;
}

/**
 * @brief	inspects the most recent frame for the passed in thread to determine the name and location of 
 *		the most recent caller. This function is used to determine who called System.setSecurityManager.
 * 
 * @param	[in] the JVMTI environment used to access the JVMTI API
 * @param	[in] the Java thread whose most recent frame should be inspected
 * @param	[out] a pointer that will be set to point to the source file name for the class containing the caller
 * @param	[out] a pointer that will be set to point to the name of the most recent caller method
 * @param	[out] a pointer to an integer that will be set the line number in source_file where the call was made
 *
 * @retval	a JVMTI error code if one is returned by any of the JVMTI API calls
 */
void GetCallerInfo(jvmtiEnv* jvmti, jthread thread, char** source_file, char** method_name, jint* line_number) {
	jvmtiError error;
	jvmtiFrameInfo caller_frame;
	jint frame_count = 0;
	jint line_count = 0;
	jvmtiLineNumberEntry* line_table = NULL;	
	jclass caller_class = NULL;

	// Get caller (we have to do this because we are in setSecurityManager when
	// this method is called);
	error = jvmti->GetStackTrace(thread, 2, 1, &caller_frame, &frame_count);
	check_jvmti_error(jvmti, error, "Unable to get stack frame to look up location of SecurityManager change.");

	if (error != JVMTI_ERROR_NONE) return;

	// Get caller's line number	
	error = jvmti->GetLineNumberTable(caller_frame.method, &line_count, &line_table);	
	check_jvmti_error(jvmti, error, "Unable to get line number for SecurityManager change.");

	for (int i = 0; i < line_count; i++) {
		if (line_table[i].start_location > caller_frame.location)
			break;

		*line_number = line_table[i].line_number;
	}

	// Get caller's method name
	error = jvmti->GetMethodName(caller_frame.method, method_name, NULL, NULL);
	check_jvmti_error(jvmti, error, "Unable to get caller's method name for SecurityManager change.");

	// Get the caller's class and source file name
	error = jvmti->GetMethodDeclaringClass(caller_frame.method, &caller_class);
	check_jvmti_error(jvmti, error, "Unable to get caller's class for SecurityManager change.");

	error = jvmti->GetSourceFileName(caller_class, source_file);
	check_jvmti_error(jvmti, error, "Unable to get caller's source file name for SecurityManager change.");
	
	jvmti->Deallocate((unsigned char*)line_table);
}

/**
 * @brief	determines whether or not a SecurityManager is permissive by checking for permissions that would
 *		allow any code running under the manager to disable or change the manager or the enforced policy.
 * 
 * @param	[in] the JNI environment used to access the JNI API
 * @param	[in] the Java object for the SecurityManager we want to check
 *
 * @retval	true of the SecurityManager is permissive, false otherwise
 */
bool IsPermissiveSecurityManager(jvmtiEnv* jvmti, JNIEnv* jni_env, jobject SecurityManagerObject) {
	// Note that we do not have to explicitly check for AllPermissions because if
	// it is set any of the other overly-permissive permissions we check for will
	// be set.
	jclass SecurityManager = jni_env->GetObjectClass(SecurityManagerObject);

	// If the signature of the class is for an Applet or JWS SM we assume it's non-permissive. 
	// This is a workaround because this method is not getting exceptions from Java applets 
	// when ExceptionOccured is called even if the permission is definitely not there.
	char* sm_sig = NULL;
	jvmtiError error = jvmti->GetClassSignature(SecurityManager, &sm_sig, NULL);
	logger->debug("[%s] New SecurityManager signature: %s", cwd, sm_sig);
	check_jvmti_error(jvmti, error, "Unable to get class signature for  new SecurityManager." 
		" Assuming applet or Java Web Start...");
	
	if (error != JVMTI_ERROR_NONE || strcmp(sm_sig, "Lsun/applet/AppletSecurity;") == 0 || 
		strcmp(sm_sig, "Lsun/plugin2/applet/AWTAppletSecurityManager;") == 0 ||
		strcmp(sm_sig, "Lcom/sun/javaws/security/JavaWebStartSecurity;") == 0) {
		
		logger->debug("[%s] New SecurityManager is for an applet or Java Web Start."
			" Assuming non-permissive...", cwd);
		return false;
	}
	
	jvmti->Deallocate((unsigned char*)sm_sig);
	
	// Check for RuntimePermission(createClassLoader)
	jmethodID checkCreateClassLoader = jni_env->GetMethodID(SecurityManager, "checkCreateClassLoader", "()V");
	if (RunPermissionCheck(jni_env, SecurityManagerObject, checkCreateClassLoader, NULL, 
		"RuntimePermission(createClassLoader)")) return true;	

	// Check for RuntimePermission(accessClassInPackage.sun)
	jmethodID checkPackageAccess = jni_env->GetMethodID(SecurityManager, "checkPackageAccess", "(Ljava/lang/String;)V");
	jstring sun_package = jni_env->NewStringUTF("sun");
	if (RunPermissionCheck(jni_env, SecurityManagerObject, checkPackageAccess, sun_package, 
		"RuntimePermission(accessClassInPackage.sun)")) return true;

	// Check for RuntimePermission(setSecurityManager)
	jclass RuntimePermission = jni_env->FindClass("java/lang/RuntimePermission");
	jmethodID runtime_constructor = jni_env->GetMethodID(RuntimePermission, "<init>", "(Ljava/lang/String;)V");
	jstring setSecurityManager = jni_env->NewStringUTF("setSecurityManager");
	jobject RuntimePermissionObject = jni_env->NewObject(RuntimePermission, runtime_constructor, setSecurityManager);
	jmethodID checkPermission = jni_env->GetMethodID(SecurityManager, "checkPermission", "(Ljava/security/Permission;)V");
	jni_env->CallVoidMethod(SecurityManagerObject, checkPermission, RuntimePermissionObject);
	jthrowable SecurityException = jni_env->ExceptionOccurred();

	if (SecurityException == NULL) {
		logger->info("[%s] The new SecurityManager is permissive: allows RuntimePermission(setSecurityManager)", cwd);
		return true;
	} else {
		jni_env->ExceptionClear();
	}

	// Check for ReflectPermission(suppressAccessChecks)
	jclass ReflectPermission = jni_env->FindClass("java/lang/reflect/ReflectPermission");
	jmethodID reflect_constructor = jni_env->GetMethodID(ReflectPermission, "<init>", "(Ljava/lang/String;)V");
	jstring suppressAccessChecks = jni_env->NewStringUTF("suppressAccessChecks");
	jobject ReflectPermissionObject = jni_env->NewObject(ReflectPermission, reflect_constructor, suppressAccessChecks);
	jni_env->CallVoidMethod(SecurityManagerObject, checkPermission, ReflectPermissionObject);
	SecurityException = jni_env->ExceptionOccurred();

	if (SecurityException == NULL) {
		logger->info("[%s] The new SecurityManager is permissive: allows ReflectPermission(suppressAccessChecks)", cwd);
		return true;
	} else {
		jni_env->ExceptionClear();
	}

	// Check for FilePermission(ALL FILES, write | execute)
	jmethodID checkExec = jni_env->GetMethodID(SecurityManager, "checkExec", "(Ljava/lang/String;)V");
	jstring all_files = jni_env->NewStringUTF("<<ALL FILES>>");
	if (RunPermissionCheck(jni_env, SecurityManagerObject, checkExec, all_files, 
		"FilePermission(<<ALL FILES>>, exec)")) return true;
	
	jmethodID checkWrite = jni_env->GetMethodID(SecurityManager, "checkWrite", "(Ljava/lang/String;)V");
	if (RunPermissionCheck(jni_env, SecurityManagerObject, checkWrite, all_files, 
		"FilePermission(<<ALL FILES>>, write)")) return true;

	// Check for SecurityPermission(setPolicy)
	jmethodID checkSecurityAccess = jni_env->GetMethodID(SecurityManager, "checkSecurityAccess", 
		"(Ljava/lang/String;)V");
	jstring setPolicy = jni_env->NewStringUTF("setPolicy");
	if (RunPermissionCheck(jni_env, SecurityManagerObject, checkSecurityAccess, setPolicy, 
		"SecurityPermission(setPolicy)")) return true;
		
	return false;
}

/**
 * @brief	runs a method on a specific SecurityManager object to check if a permission 
 *			is allowed.
 * 
 * @param	[in] the JNI environment used to access the JNI API
 * @param	[in] the Java object for the SecurityManager we want query
 * @param	[in] the check method (e.g. checkPermission) we want to call
 * @param	[in] the parameter to the check method (ignored if NULL)
 * @param	[in] a pretty printed version of the permission name to print to the log
 *
 * @retval	true of the permission is allowed, false otherwise
 */
bool RunPermissionCheck(JNIEnv* jni_env, jobject sm_object, jmethodID check_method, jstring param, 
	const char* perm_name) {
	
	if (param == NULL) {
		jni_env->CallVoidMethod(sm_object, check_method);
	} else {
		jni_env->CallVoidMethod(sm_object, check_method, param);
	}
	
	jthrowable SecurityException = jni_env->ExceptionOccurred();
	
	if (SecurityException == NULL) {
		logger->info("[%s] The new SecurityManager is permissive: allows %s", cwd, perm_name);
		return true;
	} else {
		jni_env->ExceptionClear();
	}
	
	return false;
}

void ShowMessageDialog(JNIEnv* jni_env, const char* message, const char* title) {
	// This method uses Java's message dialog to display messages otherwise 
	// we'd have to complicate the build process by using a toolkit such as wxWidgets
	// to display it in a cross-platform manner.
	jclass JOptionPane = jni_env->FindClass("javax/swing/JOptionPane");
	jmethodID showMessageDialog = jni_env->GetStaticMethodID(JOptionPane, "showMessageDialog", 
		"(Ljava/awt/Component;Ljava/lang/Object;Ljava/lang/String;I)V");
	jobject parent = NULL;
	jstring jmessage = jni_env->NewStringUTF(message);
	jstring jtitle = jni_env->NewStringUTF(title);
	jni_env->CallStaticVoidMethod(JOptionPane, showMessageDialog, parent, jmessage, jtitle, 0);
}

void TerminateJVM(jvmtiEnv* jvmti, JNIEnv* jni_env, std::string message) {
	jvmtiEventCallbacks callbacks;
	memset(&callbacks, 0, sizeof(callbacks));
	jvmti->SetEventCallbacks(&callbacks, (jint)sizeof(callbacks));

	if (opt.popups_show) {
		ShowMessageDialog(jni_env, message.c_str(), "Terminating Java Application");
	}

	exit(-1);
}

void JNICALL FieldModification(jvmtiEnv* jvmti, JNIEnv* jni_env,
                jthread thread, jmethodID method, jlocation location,
                jclass field_klass, jobject object, jfieldID field,
                char signature_type, jvalue new_value) {

	char* source_file = NULL;	
	char* method_name = NULL;
	jint line_number = 0;

	GetCallerInfo(jvmti, thread, &source_file, &method_name, &line_number);

	// If the last SecurityManager was null and the new one is too the operation
	// is a no-op. Log it and ignore it.
	if (lastSecurityManagerRef == NULL && new_value.l == NULL) {
		logger->info("[%s] The SecurityManager is being disabled, but it was already disabled: %s, %s, %d."
			" No action will be taken.", 
			cwd, source_file, method_name, line_number);
		return;
	}
	
	logger->info("[%s] The SecurityManager is being changed: %s, %s, %d", cwd, source_file, method_name, line_number);

	// If new_value is a null SecurityManager raise a red flag
	if ((long)new_value.j == 0) {
		if (opt.mode == MONITOR) {
			logger->warn("[%s] The SecurityManager is being disabled.\n", cwd);
		} else if (opt.mode == ENFORCE) {
			logger->fatal("[%s] The SecurityManager is being disabled. Terminating the running application...",
				cwd);

			std::string popup_message("Terminating the application started in ");
				popup_message += cwd;
				popup_message += ":\nApplication attempting to disable the Java Sandbox.";
				
			TerminateJVM(jvmti, jni_env, popup_message);
		}

	// If we are setting our first SecurityManager and it is overly permissive (allows
	// the user to perform enough options that anyone subject to the SM can trivially
	// turn it off), warn and drop to monitor mode.
	} else if (lastSecurityManagerRef == NULL && 
		IsPermissiveSecurityManager(jvmti, jni_env, new_value.l)) {
		
		if (opt.mode == ENFORCE) {
			logger->warn("[%s] SMF was configured to run in ENFORCE mode, but a permissive SecurityManager was set as the initial SecurityManager for this application. SMF cannot stop malicious applications in the presence of a permissive SecurityManager. Dropping to MONITOR mode.", 
				cwd);
			opt.mode = MONITOR;
		}

	// In any other case where a SecurityManager already exists, a change to the SecurityManager
	// is considered malicious
	} else if (lastSecurityManagerRef != NULL) {
		if (opt.mode == ENFORCE) {
			logger->fatal("[%s] A non-permissive SecurityManager is currently set and it is about to be malicously changed." 
				" Terminating the running application...",
				cwd);

			std::string popup_message("Terminating the application started in ");
				popup_message += cwd;
				popup_message += ":\nApplication attempting to perform a malicious operation against the Java Sandbox.";
				
			TerminateJVM(jvmti, jni_env, popup_message);
		} else {
			logger->warn("[%s] A non-permissive SecurityManager is currently set and it is about to be malicously changed.",
				cwd);
		}
		
	// New non-permissive SecurityManager so start checking for Privilege Escalation
	} else {
		logger->info("[%s] A restrictive SecurityManager has been set. Turning on privilege" 
			" escalation detection...", cwd);
		jvmtiError error = jvmti->SetEventNotificationMode(JVMTI_ENABLE, JVMTI_EVENT_CLASS_PREPARE, NULL);
		check_jvmti_error(jvmti, error, "Unable to set JVMTI_EVENT_CLASS_PREPARE.");
	}

	// Store the current reference to the SecurityManager. We want to store this
	// so that when System.security is read we can compare the value being read from
	// the last value we saw being written to it.
	if (lastSecurityManagerRef != NULL)
		jni_env->DeleteGlobalRef(lastSecurityManagerRef);
	
	lastSecurityManagerRef = jni_env->NewGlobalRef(new_value.l);

	jvmti->Deallocate((unsigned char*)method_name);
	jvmti->Deallocate((unsigned char*)source_file);
}

void JNICALL FieldAccess(jvmtiEnv *jvmti, JNIEnv* jni_env, jthread thread, jmethodID method,
		jlocation location, jclass field_klass, jobject object, jfieldID field) {

	// We need a flag to see if the access to the field is from this method otherwise
	// we end up with infinite recursion. We have to read the field via jni->GetStaticLongField
	// so that we see the current value of the field.
	static bool ourRead = false;

	// Nothing to do if last SM was null because FieldModification will take care of it
	// if it was malicious
	if (ourRead || lastSecurityManagerRef == NULL) return;

	// FieldAccess is only set for the security field of the System class. If
	// the current value of System.security doesn't match the last value we saw
	// written to System.security we have detected a type confusion attack on
	// the SecurityManager.
	ourRead = true;
	jobject currentSecurityManagerRef = jni_env->GetStaticObjectField(field_klass, field);
	
	jboolean isSameManager = jni_env->IsSameObject(currentSecurityManagerRef, lastSecurityManagerRef);
	
	if (!isSameManager) {
		if (opt.mode == ENFORCE) {
			logger->fatal("[%s] A type confusion attack against the SecurityManager has been detected."
				" Terminating the running application...",
				cwd);

			std::string popup_message("Terminating the application started in ");
				popup_message += cwd;
				popup_message += ":\nThe application is attempting to bypass the Java Sandbox.";
				
			TerminateJVM(jvmti, jni_env, popup_message);
		} else {
			logger->warn("[%s] A type confusion attack against the SecurityManager has been detected.",
				cwd);
		}
	}

	ourRead = false;
}

jobject GetProtectionDomain(jvmtiEnv* jvmti, JNIEnv* jni_env, jclass klass, const char* class_sig) {
	// We have to get the protection domain by calling the JVM's 
	// get JVM_GetProtectionDomain as it's the only way we found to
	// accurately get it. Calling class.getProtectionDomain (on a java.lang.Class)
	// would throw a SecurityException do to a lack of the getProtectionDomain
	// permission and performing the same action in a Java class of our own creation
	// that would call getProtectionDomain via doPrivilege would always return
	// a ProtectionDomain with AllPermissions.
	
	#if defined(_WIN32) || defined(_WIN64)
		typedef jobject (*PJVM_GetProtectionDomain)(JNIEnv*, jclass);

		HMODULE jvm = GetModuleHandle("jvm.dll");
		
		if (jvm == NULL) {
			logger->debug("[%s] Failed to get handle to jvm.dll", cwd);
			return NULL;
		}
		
		PJVM_GetProtectionDomain JVM_GetProtectionDomain = (PJVM_GetProtectionDomain)GetProcAddress(jvm,
							"JVM_GetProtectionDomain");
	#elif defined(__linux__)
		void* jvm = dlopen("libjvm.so", RTLD_LAZY);
		
		if (jvm == NULL) {
			logger->debug("[%s] Failed to get the handle to libjvm.so", cwd);
			return NULL;
		}

		jobject (*JVM_GetProtectionDomain)(JNIEnv*, jclass);
		*(void **)(&JVM_GetProtectionDomain) = dlsym(jvm, "JVM_GetProtectionDomain");
	#endif
	
	jobject ProtectionDomainObject = JVM_GetProtectionDomain(jni_env, klass);
	
	if (ProtectionDomainObject == NULL) {
		logger->debug("[%s] Failed to retrieve the ProtectionDomain for %s.", cwd, class_sig);
	} else {
		logger->debug("[%s] Got ProtectionDomain for %s", cwd, class_sig);
	}
	
	
	return ProtectionDomainObject;
}

bool IsCallerElevatingPrivileges(JNIEnv* jni_env, const jobject loaded_pd, const jobject caller_pd) {
	if (loaded_pd == NULL && caller_pd != NULL) {
		logger->debug("[%s] Can't access the loaded class's ProtectionDomain but we can access the caller's."
			" Privilege escalation.", cwd);
		return true;
	} else if ((loaded_pd == NULL && caller_pd == NULL) || (loaded_pd != NULL && caller_pd == NULL)) {
		return false;
	}

	if (jni_env->IsSameObject(loaded_pd, caller_pd)) {
		logger->debug("[%s} The loaded class and the caller have the same ProtectionDomain."
			" No privilege escalation.",
			cwd);
		return false;
	}
	
	// We need to check to see if every Permission in the loaded class's PermissionCollection
	// is implied by the caller's PermissionCollection. If not, we have privilege escalation
	// because a class (the caller) is loading a class more privileged than itself.
	jclass ProtectionDomain = jni_env->FindClass("Ljava/security/ProtectionDomain;");
	jmethodID implies = jni_env->GetMethodID(ProtectionDomain, "implies", "(Ljava/security/Permission;)Z");
	
	// If the caller does not have AllPermissions but the loaded class does
	// we have priviledge escalation
	jclass AllPermission = jni_env->FindClass("Ljava/security/AllPermission;");
	jmethodID constructor = jni_env->GetMethodID(AllPermission, "<init>", "()V");
	jobject AllPermissionObject = jni_env->NewObject(AllPermission, constructor);
	
	if (jni_env->CallBooleanMethod(loaded_pd, implies, AllPermissionObject) &&
		!jni_env->CallBooleanMethod(caller_pd, implies, AllPermissionObject)) {

		jmethodID ProtectionDomain_toString = jni_env->GetMethodID(ProtectionDomain, "toString", 
												"()Ljava/lang/String;");
		jobject LoadedPDString = jni_env->CallObjectMethod(loaded_pd, ProtectionDomain_toString);
		const char* loaded_pd_string = jni_env->GetStringUTFChars((jstring)LoadedPDString, NULL);
		jobject CallerPDString = jni_env->CallObjectMethod(caller_pd, ProtectionDomain_toString);
		const char* caller_pd_string = jni_env->GetStringUTFChars((jstring)CallerPDString, NULL);								
		logger->debug("[%s] Loaded Class's ProtectionDomain:\n%s", cwd, loaded_pd_string);
		logger->debug("[%s] Calling Class's ProtectionDomain:\n%s", cwd, caller_pd_string);

		jni_env->ReleaseStringUTFChars((jstring)LoadedPDString, loaded_pd_string);
		jni_env->ReleaseStringUTFChars((jstring)CallerPDString, caller_pd_string);
		
		return true;
	}
	
	return false;
}

bool IsRestrictedAccessPackage(JNIEnv* jni_env, const char* class_sig) {
	static jobject ValueObject = NULL;
	std::string sig(class_sig);
	
	if (ValueObject == NULL) {
		jclass Security = jni_env->FindClass("Ljava/security/Security;");
		jmethodID getProperty = jni_env->GetStaticMethodID(Security, "getProperty", 
									"(Ljava/lang/String;)Ljava/lang/String;");
		jstring PropertyString = jni_env->NewStringUTF("package.access");
		ValueObject = jni_env->NewGlobalRef(
			jni_env->CallStaticObjectMethod(Security, getProperty, PropertyString));
		
		if (jni_env->ExceptionOccurred() != NULL) {
			logger->debug("[%s] Failed to get the package.access property.", cwd);
			jni_env->ExceptionClear();
		}
	}
	
	if (ValueObject == NULL) return false;
	
	const char* restrictedAccessPackages = jni_env->GetStringUTFChars((jstring)ValueObject, NULL);

	// Split the restricted packages list on , then prepend an L and replace . with /
	char* token = strtok((char*)restrictedAccessPackages, ",");
	
	while (token != NULL) {
		std::string package(token);
		package = "L" + package;
		std::replace(package.begin(), package.end(), '.', '/');
		
		if (sig.compare(0, package.size(), package) == 0) return true;
		
		token = strtok(NULL, ",");
	}
	
	jni_env->ReleaseStringUTFChars((jstring)ValueObject, restrictedAccessPackages);
	
	return false;
}
 
void JNICALL ClassPrepare(jvmtiEnv* jvmti, JNIEnv* jni_env, jthread thread, jclass klass)
{
	jboolean is_interface, is_array;
	char* class_sig = NULL;
	jobject class_loader_object = NULL;
	jobject KlassProtectionDomainObject = NULL;
	jint frame_count = 0;
	jint retrieved_frame_count = 0;
	jvmtiError error; 
	jobject CallerProtectionDomainObject = NULL;
		
	jvmti->IsInterface(klass, &is_interface);
	jvmti->IsArrayClass(klass, &is_array);
	if (is_interface || is_array) return;
			
	jvmti->GetFrameCount(thread, &frame_count);
	jvmtiFrameInfo* frames = new jvmtiFrameInfo[frame_count];

	// We only care about classes that have a ClassLoader because the rest
	// are bootstrap classes
	jvmti->GetClassSignature(klass, &class_sig, NULL);
	jvmti->GetClassLoader(klass, &class_loader_object);
	if (class_loader_object == NULL) goto exit;

	logger->debug("[%s] A new class is being loaded by a non-bootstrap ClassLoader: %s", cwd, class_sig);
	
	// We don't worry about sun classes because the JRE protects them
	// under most conditions where a non-permissive manager is set.
	if (IsRestrictedAccessPackage(jni_env, class_sig)) {
		logger->debug("[%s] Skipping comparison of ProtectionDomains for %s because the loaded class is in a"
			" package the JRE protects.", cwd, class_sig);
		goto exit;
	}
	
	KlassProtectionDomainObject = GetProtectionDomain(jvmti, jni_env, klass, class_sig);
	
	// Get the protection domain for any class in the stack frame that
	// led to this class being loaded that has a ClassLoader. If a caller
	// has a weaker ProtectionDomain than the loaded class does, we have
	// detected privilege escalation.
	error = jvmti->GetStackTrace(thread, 0, frame_count, frames, &retrieved_frame_count);
	
	if (error == JVMTI_ERROR_NONE && retrieved_frame_count > 1) {
		jclass method_class = NULL;
		jobject method_class_loader = NULL;
		char* method_class_sig = NULL;
		
		for (int i = 0; i < retrieved_frame_count; i++) {
			jvmti->GetMethodDeclaringClass(frames[i].method, &method_class);
			
			jvmti->IsInterface(method_class, &is_interface);
			jvmti->IsArrayClass(klass, &is_array);
			if (is_interface || is_array) return;
			
			jvmti->GetClassLoader(method_class, &method_class_loader);
			if (method_class_loader == NULL) continue;
			
			jvmti->GetClassSignature(method_class, &method_class_sig, NULL);
			
			CallerProtectionDomainObject = GetProtectionDomain(jvmti, jni_env, method_class, 
												method_class_sig);
			
			logger->debug("[%s] %s is a non-bootstrap class in the stack frame that loaded %s. Comparing ProtectionDomains...", cwd, method_class_sig, class_sig);
			
			if (IsCallerElevatingPrivileges(jni_env, KlassProtectionDomainObject, 
				CallerProtectionDomainObject)){
				
				if (opt.mode == ENFORCE) {
					logger->fatal("[%s] A privilege escalation attack has been detected. %s tried"
						" to elevate the privileges of %s."
						" Terminating the running application...",
						cwd, method_class_sig, class_sig);
						
					std::string popup_message("Terminating the application started in ");
						popup_message += cwd;
						popup_message += ":\nThe application is escalating its privileges to bypass the Java Sandbox.";
					
					TerminateJVM(jvmti, jni_env, popup_message);
				} else {
					logger->warn("[%s] A privilege escalation attack has been detected. %s tried"
						" to elevate the privileges of %s.",
						cwd, method_class_sig, class_sig);
				}
			}
			
			jni_env->DeleteLocalRef(method_class_loader);
			jvmti->Deallocate((unsigned char*)method_class_sig);
		}
	}
	
exit:
	delete [] frames;
	jni_env->DeleteLocalRef(class_loader_object);
	jvmti->Deallocate((unsigned char*)class_sig);
}
=======
// Copyright (c) 2014 Carnegie Mellon University and Others
// Use of this source code is governed by a BSD-style license that can be
// found in the LICENSE file.

/** 
 * @file	main.cpp
 * @brief 	This JVMTI agent monitors applications for changes to the SecurityManager.
 *
 * The Java SecurityManager is responsible for enforcing a security policy for the thread
 * it is assigned to. The SecurityManager is stored in java.lang.System's security field.
 * This agent sets up a watch on that field and prints out the source file, function name,
 * and line number of the code that initiates any changes to it.
 */
#include <jvmti.h>
#include <string.h>
#include <iostream>
#include <fstream>
#include <log4cpp/Category.hh>
#include <log4cpp/PropertyConfigurator.hh>
#include <boost/program_options.hpp>

#if defined(_WIN32) || defined(_WIN64)
  #include <direct.h>
  #define getcwd _getcwd
  #define strcasecmp _stricmp
#else
  #include <unistd.h>
  #define MAX_PATH 255
#endif

void JNICALL VMInit(jvmtiEnv *jvmti_env, JNIEnv* jni_env, jthread thread);
bool GetOptions();
void check_jvmti_error(jvmtiEnv *jvmti, jvmtiError errnum, const char *str);
jvmtiError GetClassBySignature(jvmtiEnv* jvmti, const char* signature, jclass* klass);
jvmtiError GetFieldIDByName(jvmtiEnv* jvmti, jclass klass, const char* name, jfieldID* fieldID);
void GetCallerInfo(jvmtiEnv* jvmti, jthread thread, char** source_file, char** method_name, jint* line_number);
bool IsPermissiveSecurityManager(jvmtiEnv* jvmti, JNIEnv* jni_env, jobject SecurityManagerObject);
bool RunPermissionCheck(JNIEnv* jni_env, jobject sm_object, jmethodID check_method, jstring param, 
	const char* perm_name);
void ShowMessageDialog(JNIEnv* jni_env, const char* message, const char* title);
void TerminateJVM(jvmtiEnv* jvmti, JNIEnv* jni_env, std::string message);
void JNICALL FieldModification(jvmtiEnv *jvmti_env, JNIEnv* jni_env,
                jthread thread, jmethodID method, jlocation location,
                jclass field_klass, jobject object, jfieldID field,
                char signature_type, jvalue new_value);
void JNICALL FieldAccess(jvmtiEnv *jvmti_env, JNIEnv* jni_env, jthread thread, jmethodID method,
		jlocation location, jclass field_klass, jobject object, jfieldID field);

enum smf_mode_t {MONITOR, ENFORCE};

struct options {
	smf_mode_t mode;
	bool popups_show;  
};

options opt;

char cwd[MAX_PATH+1];
log4cpp::Category* logger = NULL;
char* SMF_HOME = NULL;
jobject lastSecurityManagerRef = NULL;

JNIEXPORT jint JNICALL Agent_OnLoad(JavaVM* jvm, char* options, void* reserved) {
	jvmtiEnv* jvmti = NULL;
	jvmtiCapabilities capabilities;
	jvmtiError error;
	jvmtiEventCallbacks callbacks;
	
	memset(&capabilities, 0, sizeof(capabilities));
	memset(&callbacks, 0, sizeof(callbacks));

	getcwd(cwd, MAX_PATH);

	// Get the SMF_HOME environment variable
	SMF_HOME = getenv("SMF_HOME");

	// Build path to log properties
	std::string logProperties;
	if (SMF_HOME != NULL) {
		logProperties += SMF_HOME;
	} else {
		printf("The environment variable SMF_HOME is not set. Attempting to use . as SMF_HOME.\n");
		logProperties += ".";
	}

	logProperties += "/log4cpp.properties";

	std::ifstream propertiesFile(logProperties.c_str());
	if (!propertiesFile) {
		printf("The log properties file (%s) does not exist. Terminating...\n", logProperties.c_str());
		return -1;
	}
	propertiesFile.close();

	// Start the logger
	log4cpp::PropertyConfigurator::configure(logProperties);
	logger = &log4cpp::Category::getRoot();

	if (logger == NULL) {
		printf("Failed to get logger. Terminating...\n");
		return -1;
	}

	// Get the options
	if (!GetOptions()) {
		return -1;
	}

	// Get JVMTI environment
	jint env_error = jvm->GetEnv((void **)&jvmti, JVMTI_VERSION_1_0);
	if (env_error != JNI_OK || jvmti == NULL) {
		logger->fatal("[%s] Failed to get JVMTI environment.", cwd);
		return env_error;
	}

	// Enable capability to get source code line numbers and source file
	capabilities.can_get_line_numbers = 1;
	capabilities.can_get_source_file_name = 1;

	// Enable capability to receive events for field modifications/reads and the events themselves                
	capabilities.can_generate_field_modification_events = 1;
	capabilities.can_generate_field_access_events = 1;

	error = jvmti->AddCapabilities(&capabilities);
	check_jvmti_error(jvmti, error, "Unable to get necessary JVMTI capabilities.");

	error = jvmti->SetEventNotificationMode(JVMTI_ENABLE, JVMTI_EVENT_FIELD_MODIFICATION, NULL);
	check_jvmti_error(jvmti, error, "Unable to set JVMTI_EVENT_FIELD_MODIFICATION.");

	error = jvmti->SetEventNotificationMode(JVMTI_ENABLE, JVMTI_EVENT_FIELD_ACCESS, NULL);
	check_jvmti_error(jvmti, error, "Unable to set JVMTI_EVENT_FIELD_ACCESS.");

	// Enable VMInit event so that we know when the JVM is initialized and we 
	// can finish the rest of the setup
	error = jvmti->SetEventNotificationMode(JVMTI_ENABLE, JVMTI_EVENT_VM_INIT, NULL);
	check_jvmti_error(jvmti, error, "Unable to set JVMTI_EVENT_VM_INIT.");

	callbacks.VMInit = &VMInit;

	// Set a callback to receive events when the security field of System is set or read.
	// This will let us see when the security manager is being changed or when a type
	// confusion attack may be taking place.
	callbacks.FieldModification = &FieldModification;
	callbacks.FieldAccess = &FieldAccess;

	error = jvmti->SetEventCallbacks(&callbacks, (jint)sizeof(callbacks));
	check_jvmti_error(jvmti, error, "Unable to register callback for field modification events.");

	return JNI_OK;
}

JNIEXPORT void JNICALL Agent_OnUnload(JavaVM* jvm)
{
	log4cpp::Category::shutdown();
}

void JNICALL VMInit(jvmtiEnv *jvmti, JNIEnv* jni_env, jthread thread) {
	jclass System;
	jfieldID securityID; 
	jvmtiError error;

	// Get the security field of the System class (holds the SecurityManager)
	error = GetClassBySignature(jvmti, "Ljava/lang/System;", &System);
	check_jvmti_error(jvmti, error, "Unable to get System class.");

	error = GetFieldIDByName(jvmti, System, "security", &securityID);
	check_jvmti_error(jvmti, error, "Unable to get security field of the System class.");

	// Check to see if there is already a SecurityManager set. This only happens
	// if one is set from the command line (e.g. -Djava.security.manager)
	jmethodID getSecurityManager = jni_env->GetStaticMethodID(System, "getSecurityManager", 
						"()Ljava/lang/SecurityManager;");
	jobject SecurityManager = jni_env->CallStaticObjectMethod(System, getSecurityManager);
	
	if (SecurityManager != NULL) {
		lastSecurityManagerRef = SecurityManager;

		logger->debug("[%s] A security manager was set on the command line.", cwd);
	}

	// Set a modification and access (read) watch on the System.security field
	error = jvmti->SetFieldModificationWatch(System, securityID);
	check_jvmti_error(jvmti, error, "Unable to set a watch on modifications of security field of System class.");

	error = jvmti->SetFieldAccessWatch(System, securityID);
	check_jvmti_error(jvmti, error, "Unable to set a watch on reads of security field of System class.");
}

/**
 * @brief	reads the smf properties file and populates the global opt struct with the correct values
 *
 * @retval	true if all of the options in the properties are valid, false and a fatal log message otherwise
 */
bool GetOptions() {
	std::string mode;
	std::string popups_show;

	// Build path to smf properties
	std::string smfProperties;
	if (SMF_HOME != NULL) {
		smfProperties += SMF_HOME;
	} else {
		smfProperties += ".";
	}

	smfProperties += "/smf.properties";

	std::ifstream propertiesFile(smfProperties.c_str());
	if (!propertiesFile) {
		logger->fatal("[%s] The SMF properties file (%s) does not exist. Terminating...\n", cwd, 
			smfProperties.c_str());
		return false;
	}
	propertiesFile.close();
	
	std::ifstream settings_file(smfProperties.c_str());
	boost::program_options::options_description desc("Options");
	desc.add_options()
		("mode", boost::program_options::value<std::string>(&mode), "mode")
		("popups.show", boost::program_options::value<std::string>(&popups_show), "popups.show");
	boost::program_options::variables_map vm = boost::program_options::variables_map();

	boost::program_options::store(boost::program_options::parse_config_file(settings_file , desc), vm);
	boost::program_options::notify(vm);  
	settings_file.close();

	if (strcasecmp(mode.c_str(), "MONITOR") == 0) {
		opt.mode = MONITOR;
	} else if (strcasecmp(mode.c_str(), "ENFORCE") == 0) {
		opt.mode = ENFORCE;
	} else {
		logger->fatal("[%s] Option value unknown: %s. Terminating...", cwd);
		return false;
	}

	if (strcasecmp(popups_show.c_str(), "TRUE") == 0) {
		opt.popups_show = true;
	} else if (strcasecmp(popups_show.c_str(), "FALSE") == 0) {
		opt.popups_show = false;
	} else {
		logger->fatal("[%s] Option value unknown: %s. Terminating...", cwd);
		return false;
	}

	return true;
}

void log_jvmti_error(jvmtiEnv* jvmti, jvmtiError errnum, const char* str)
{
	char* errnum_str = NULL;

	jvmti->GetErrorName(errnum, &errnum_str);

	logger->error("[%s] JVMTI: %d(%s): %s", cwd, errnum, errnum_str == NULL ? "Unknown" : errnum_str, 
		str == NULL ? "" : str);

	jvmti->Deallocate((unsigned char*)errnum_str);
}

void check_jvmti_error(jvmtiEnv* jvmti, jvmtiError errnum, const char* str)
{
	if (errnum != JVMTI_ERROR_NONE)
		log_jvmti_error(jvmti, errnum, str);
}

/**
 * @brief	looks up and returns the reference for a class based on a user specified Java type signature
 * 
 * @param	[in] the JVMTI environment used to access the JVMTI API
 * @param	[in] the Java type signature for the class we'd like to retrieve a reference to
 * @param	[out] a pointer that will be set to reference the class whose signature was specified
 *
 * @retval	a JVMTI error code if one is returned by any of the JVMTI API calls
 */
jvmtiError GetClassBySignature(jvmtiEnv* jvmti, const char* signature, jclass* klass) {
	jint class_count = 0;
	jclass* classes = NULL;
	jvmtiError error;

	error = jvmti->GetLoadedClasses(&class_count, &classes);
	if (error != JVMTI_ERROR_NONE)
		return error;


	for (int i = 0; i < class_count; i++) {
		char* class_signature = NULL;

		error = jvmti->GetClassSignature(classes[i], &class_signature, NULL);
		if (error != JVMTI_ERROR_NONE)
			return error;

		if (strcmp(class_signature, signature) == 0) {
			*klass = classes[i];
			break;
		}

		jvmti->Deallocate((unsigned char*)class_signature);
	}

	jvmti->Deallocate((unsigned char*)classes);

	return JVMTI_ERROR_NONE;
}

/**
 * @brief	looks up and returns the ID for a field in a class based on a user specified field name and class
 * 
 * @param	[in] the JVMTI environment used to access the JVMTI API
 * @param	[in] the Java class we want to retrieve a field ID from
 * @param	[in] the name of the field whose ID we want to retrieve
 * @param	[out] a pointer to a jfieldID that will be set to the named field's ID
 *
 * @retval	a JVMTI error code if one is returned by any of the JVMTI API calls
 */
jvmtiError GetFieldIDByName(jvmtiEnv* jvmti, jclass klass, const char* name, jfieldID* fieldID) {
	jint field_count = 0;
	jfieldID* fields = NULL;
	jvmtiError error;

	error = jvmti->GetClassFields(klass, &field_count, &fields);
	if (error != JVMTI_ERROR_NONE)
		return error;

	for (int i = 0; i < field_count; i++) {
		char* field_name = NULL;

		error = jvmti->GetFieldName(klass, fields[i], &field_name, NULL, NULL);
		if (error != JVMTI_ERROR_NONE)
			return error;

		if (strcmp(field_name, name) == 0) {
			*fieldID = fields[i];
			break;
		}

		jvmti->Deallocate((unsigned char*)field_name);
	}

	jvmti->Deallocate((unsigned char*)fields);

	return JVMTI_ERROR_NONE;
}

/**
 * @brief	inspects the most recent frame for the passed in thread to determine the name and location of 
 *		the most recent caller. This function is used to determine who called System.setSecurityManager.
 * 
 * @param	[in] the JVMTI environment used to access the JVMTI API
 * @param	[in] the Java thread whose most recent frame should be inspected
 * @param	[out] a pointer that will be set to point to the source file name for the class containing the caller
 * @param	[out] a pointer that will be set to point to the name of the most recent caller method
 * @param	[out] a pointer to an integer that will be set the line number in source_file where the call was made
 *
 * @retval	a JVMTI error code if one is returned by any of the JVMTI API calls
 */
void GetCallerInfo(jvmtiEnv* jvmti, jthread thread, char** source_file, char** method_name, jint* line_number) {
	jvmtiError error;
	jvmtiFrameInfo caller_frame;
	jint frame_count = 0;
	jint line_count = 0;
	jvmtiLineNumberEntry* line_table = NULL;	
	jclass caller_class = NULL;

	// Get caller (we have to do this because we are in setSecurityManager when
	// this method is called);
	error = jvmti->GetStackTrace(thread, 2, 1, &caller_frame, &frame_count);
	check_jvmti_error(jvmti, error, "Unable to get stack frame to look up location of SecurityManager change.");

	// Get caller's line number	
	error = jvmti->GetLineNumberTable(caller_frame.method, &line_count, &line_table);	
	check_jvmti_error(jvmti, error, "Unable to get line number for SecurityManager change.");

	for (int i = 0; i < line_count; i++) {
		if (line_table[i].start_location > caller_frame.location)
			break;

		*line_number = line_table[i].line_number;
	}

	// Get caller's method name
	error = jvmti->GetMethodName(caller_frame.method, method_name, NULL, NULL);
	check_jvmti_error(jvmti, error, "Unable to get caller's method name for SecurityManager change.");

	// Get the caller's class and source file name
	error = jvmti->GetMethodDeclaringClass(caller_frame.method, &caller_class);
	check_jvmti_error(jvmti, error, "Unable to get caller's class for SecurityManager change.");

	error = jvmti->GetSourceFileName(caller_class, source_file);
	check_jvmti_error(jvmti, error, "Unable to get caller's source file name for SecurityManager change.");
	
	jvmti->Deallocate((unsigned char*)line_table);
}

/**
 * @brief	determines whether or not a SecurityManager is permissive by checking for permissions that would
 *		allow any code running under the manager to disable or change the manager or the enforced policy.
 * 
 * @param	[in] the JNI environment used to access the JNI API
 * @param	[in] the Java object for the SecurityManager we want to check
 *
 * @retval	true of the SecurityManager is permissive, false otherwise
 */
bool IsPermissiveSecurityManager(jvmtiEnv* jvmti, JNIEnv* jni_env, jobject SecurityManagerObject) {
	// Note that we do not have to explicitly check for AllPermissions because if
	// it is set any of the other overly-permissive permissions we check for will
	// be set.
	jclass SecurityManager = jni_env->GetObjectClass(SecurityManagerObject);

	// If the signature of the class is for an Applet or JWS SM we assume it's non-permissive. 
	// This is a workaround because this method is not getting exceptions from Java applets 
	// when ExceptionOccured is called even if the permission is definitely not there.
	char* sm_sig = NULL;
	jvmtiError error = jvmti->GetClassSignature(SecurityManager, &sm_sig, NULL);
	logger->debug("[%s] New SecurityManager signature: %s", cwd, sm_sig);
	check_jvmti_error(jvmti, error, "Unable to get class signature for  new SecurityManager." 
		" Assuming applet or Java Web Start...");
	
	if (error != JVMTI_ERROR_NONE || strcmp(sm_sig, "Lsun/applet/AppletSecurity;") == 0 || 
		strcmp(sm_sig, "Lsun/plugin2/applet/AWTAppletSecurityManager;") == 0 ||
		strcmp(sm_sig, "Lcom/sun/javaws/security/JavaWebStartSecurity;") == 0) {
		
		logger->debug("[%s] New SecurityManager is for an applet or Java Web Start."
			" Assuming non-permissive...", cwd);
		return false;
	}
	
	jvmti->Deallocate((unsigned char*)sm_sig);
	
	// Check for RuntimePermission(createClassLoader)
	jmethodID checkCreateClassLoader = jni_env->GetMethodID(SecurityManager, "checkCreateClassLoader", "()V");
	if (RunPermissionCheck(jni_env, SecurityManagerObject, checkCreateClassLoader, NULL, 
		"RuntimePermission(createClassLoader)")) return true;	

	// Check for RuntimePermission(accessClassInPackage.sun)
	jmethodID checkPackageAccess = jni_env->GetMethodID(SecurityManager, "checkPackageAccess", "(Ljava/lang/String;)V");
	jstring sun_package = jni_env->NewStringUTF("sun");
	if (RunPermissionCheck(jni_env, SecurityManagerObject, checkPackageAccess, sun_package, 
		"RuntimePermission(accessClassInPackage.sun)")) return true;

	// Check for RuntimePermission(setSecurityManager)
	jclass RuntimePermission = jni_env->FindClass("java/lang/RuntimePermission");
	jmethodID runtime_constructor = jni_env->GetMethodID(RuntimePermission, "<init>", "(Ljava/lang/String;)V");
	jstring setSecurityManager = jni_env->NewStringUTF("setSecurityManager");
	jobject RuntimePermissionObject = jni_env->NewObject(RuntimePermission, runtime_constructor, setSecurityManager);
	jmethodID checkPermission = jni_env->GetMethodID(SecurityManager, "checkPermission", "(Ljava/security/Permission;)V");
	jni_env->CallVoidMethod(SecurityManagerObject, checkPermission, RuntimePermissionObject);
	jthrowable SecurityException = jni_env->ExceptionOccurred();

	if (SecurityException == NULL) {
		logger->info("[%s] The new SecurityManager is permissive: allows RuntimePermission(setSecurityManager)", cwd);
		return true;
	} else {
		jni_env->ExceptionClear();
	}

	// Check for ReflectPermission(suppressAccessChecks)
	jclass ReflectPermission = jni_env->FindClass("java/lang/reflect/ReflectPermission");
	jmethodID reflect_constructor = jni_env->GetMethodID(ReflectPermission, "<init>", "(Ljava/lang/String;)V");
	jstring suppressAccessChecks = jni_env->NewStringUTF("suppressAccessChecks");
	jobject ReflectPermissionObject = jni_env->NewObject(ReflectPermission, reflect_constructor, suppressAccessChecks);
	jni_env->CallVoidMethod(SecurityManagerObject, checkPermission, ReflectPermissionObject);
	SecurityException = jni_env->ExceptionOccurred();

	if (SecurityException == NULL) {
		logger->info("[%s] The new SecurityManager is permissive: allows ReflectPermission(suppressAccessChecks)", cwd);
		return true;
	} else {
		jni_env->ExceptionClear();
	}

	// Check for FilePermission(ALL FILES, write | execute)
	jmethodID checkExec = jni_env->GetMethodID(SecurityManager, "checkExec", "(Ljava/lang/String;)V");
	jstring all_files = jni_env->NewStringUTF("<<ALL FILES>>");
	if (RunPermissionCheck(jni_env, SecurityManagerObject, checkExec, all_files, 
		"FilePermission(<<ALL FILES>>, exec)")) return true;
	
	jmethodID checkWrite = jni_env->GetMethodID(SecurityManager, "checkWrite", "(Ljava/lang/String;)V");
	if (RunPermissionCheck(jni_env, SecurityManagerObject, checkWrite, all_files, 
		"FilePermission(<<ALL FILES>>, write)")) return true;

	// Check for SecurityPermission(setPolicy)
	jmethodID checkSecurityAccess = jni_env->GetMethodID(SecurityManager, "checkSecurityAccess", 
		"(Ljava/lang/String;)V");
	jstring setPolicy = jni_env->NewStringUTF("setPolicy");
	if (RunPermissionCheck(jni_env, SecurityManagerObject, checkSecurityAccess, setPolicy, 
		"SecurityPermission(setPolicy)")) return true;
		
	return false;
}

/**
 * @brief	runs a method on a specific SecurityManager object to check if a permission 
 *			is allowed.
 * 
 * @param	[in] the JNI environment used to access the JNI API
 * @param	[in] the Java object for the SecurityManager we want query
 * @param	[in] the check method (e.g. checkPermission) we want to call
 * @param	[in] the parameter to the check method (ignored if NULL)
 * @param	[in] a pretty printed version of the permission name to print to the log
 *
 * @retval	true of the permission is allowed, false otherwise
 */
bool RunPermissionCheck(JNIEnv* jni_env, jobject sm_object, jmethodID check_method, jstring param, 
	const char* perm_name) {
	
	if (param == NULL) {
		jni_env->CallVoidMethod(sm_object, check_method);
	} else {
		jni_env->CallVoidMethod(sm_object, check_method, param);
	}
	
	jthrowable SecurityException = jni_env->ExceptionOccurred();
	
	if (SecurityException == NULL) {
		logger->info("[%s] The new SecurityManager is permissive: allows %s", cwd, perm_name);
		return true;
	} else {
		jni_env->ExceptionClear();
	}
	
	return false;
}

void ShowMessageDialog(JNIEnv* jni_env, const char* message, const char* title) {
	// This method uses Java's message dialog to display messages otherwise 
	// we'd have to complicate the build process by using a toolkit such as wxWidgets
	// to display it in a cross-platform manner.
	jclass JOptionPane = jni_env->FindClass("javax/swing/JOptionPane");
	jmethodID showMessageDialog = jni_env->GetStaticMethodID(JOptionPane, "showMessageDialog", 
		"(Ljava/awt/Component;Ljava/lang/Object;Ljava/lang/String;I)V");
	jobject parent = NULL;
	jstring jmessage = jni_env->NewStringUTF(message);
	jstring jtitle = jni_env->NewStringUTF(title);
	jni_env->CallStaticVoidMethod(JOptionPane, showMessageDialog, parent, jmessage, jtitle, 0);
}

void terminateJVM(jvmtiEnv* jvmti, JNIEnv* jni_env, std::string message) {
	jvmtiEventCallbacks callbacks;
	memset(&callbacks, 0, sizeof(callbacks));
	jvmti->SetEventCallbacks(&callbacks, (jint)sizeof(callbacks));

	if (opt.popups_show) {
		ShowMessageDialog(jni_env, message.c_str(), "Terminating Java Application");
	}

	exit(-1);
}

void JNICALL FieldModification(jvmtiEnv* jvmti, JNIEnv* jni_env,
                jthread thread, jmethodID method, jlocation location,
                jclass field_klass, jobject object, jfieldID field,
                char signature_type, jvalue new_value) {

	char* source_file = NULL;	
	char* method_name = NULL;
	jint line_number = 0;

	GetCallerInfo(jvmti, thread, &source_file, &method_name, &line_number);

	// If the last SecurityManager was null and the new one is too the operation
	// is a no-op. Log it and ignore it.
	if (lastSecurityManagerRef == NULL && new_value.l == NULL) {
		logger->info("[%s] The SecurityManager is being disabled, but it was already disabled: %s, %s, %d."
			" No action will be taken.", 
			cwd, source_file, method_name, line_number);
		return;
	}
	
	logger->info("[%s] The SecurityManager is being changed: %s, %s, %d", cwd, source_file, method_name, line_number);

	// If new_value is a null SecurityManager raise a red flag
	if ((long)new_value.j == 0) {
		if (opt.mode == MONITOR) {
			logger->warn("[%s] The SecurityManager is being disabled.\n", cwd);
		} else if (opt.mode == ENFORCE) {
			logger->fatal("[%s] The SecurityManager is being disabled. Terminating the running application...",
				cwd);

			std::string popup_message("Terminating the application started in ");
				popup_message += cwd;
				popup_message += ":\nApplication attempting to disable the Java Sandbox.";
				
			terminateJVM(jvmti, jni_env, popup_message);
		}

	// If we are setting our first SecurityManager and it is overly permissive (allows
	// the user to perform enough options that anyone subject to the SM can trivially
	// turn it off), warn and drop to monitor mode.
	} else if (lastSecurityManagerRef == NULL && 
		IsPermissiveSecurityManager(jvmti, jni_env, new_value.l)) {
		
		if (opt.mode == ENFORCE) {
			logger->warn("[%s] SMF was configured to run in ENFORCE mode, but a permissive SecurityManager was set as the initial SecurityManager for this application. SMF cannot stop malicious applications in the presence of a permissive SecurityManager. Dropping to MONITOR mode.", 
				cwd);
			opt.mode = MONITOR;
		}

	// In any other case where a SecurityManager already exists, a change to the SecurityManager
	// is considered malicious
	} else if (lastSecurityManagerRef != NULL) {
		if (opt.mode == ENFORCE) {
			logger->fatal("[%s] A non-permissive SecurityManager is currently set and it is about to be malicously changed." 
				" Terminating the running application...",
				cwd);

			std::string popup_message("Terminating the application started in ");
				popup_message += cwd;
				popup_message += ":\nApplication attempting to perform a malicious operation against the Java Sandbox.";
				
			terminateJVM(jvmti, jni_env, popup_message);
		} 
	}

	// Store the current reference to the SecurityManager. We want to store this
	// so that when System.security is read we can compare the value being read from
	// the last value we saw being written to it.
	if (lastSecurityManagerRef != NULL)
		jni_env->DeleteGlobalRef(lastSecurityManagerRef);
	
	lastSecurityManagerRef = jni_env->NewGlobalRef(new_value.l);

	jvmti->Deallocate((unsigned char*)method_name);
	jvmti->Deallocate((unsigned char*)source_file);
}

void JNICALL FieldAccess(jvmtiEnv *jvmti, JNIEnv* jni_env, jthread thread, jmethodID method,
		jlocation location, jclass field_klass, jobject object, jfieldID field) {

	// We need a flag to see if the access to the field is from this method otherwise
	// we end up with infinite recursion. We have to read the field via jni->GetStaticLongField
	// so that we see the current value of the field.
	static bool ourRead = false;

	// Nothing to do if last SM was null because FieldModification will take care of it
	// if it was malicious
	if (ourRead || lastSecurityManagerRef == NULL) return;

	// FieldAccess is only set for the security field of the System class. If
	// the current value of System.security doesn't match the last value we saw
	// written to System.security we have detected a type confusion attack on
	// the SecurityManager.
	ourRead = true;
	jobject currentSecurityManagerRef = jni_env->GetStaticObjectField(field_klass, field);
	
	jboolean isSameManager = jni_env->IsSameObject(currentSecurityManagerRef, lastSecurityManagerRef);
	
	if (!isSameManager) {
		if (opt.mode == ENFORCE) {
			logger->fatal("[%s] A type confusion attack against the SecurityManager has been detected."
				" Terminating the running application...",
				cwd);

			std::string popup_message("Terminating the application started in ");
				popup_message += cwd;
				popup_message += ":\nThe application is attempting to bypass the Java Sandbox.";
				
			terminateJVM(jvmti, jni_env, popup_message);
		} else {
			logger->warn("[%s] A type confusion attack against the SecurityManager has been detected.",
				cwd);
		}
	}

	ourRead = false;
}
>>>>>>> d5b8876c
<|MERGE_RESOLUTION|>--- conflicted
+++ resolved
@@ -1,4 +1,3 @@
-<<<<<<< HEAD
 // Copyright (c) 2014 Carnegie Mellon University and Others
 // Use of this source code is governed by a BSD-style license that can be
 // found in the LICENSE file.
@@ -928,671 +927,4 @@
 	delete [] frames;
 	jni_env->DeleteLocalRef(class_loader_object);
 	jvmti->Deallocate((unsigned char*)class_sig);
-}
-=======
-// Copyright (c) 2014 Carnegie Mellon University and Others
-// Use of this source code is governed by a BSD-style license that can be
-// found in the LICENSE file.
-
-/** 
- * @file	main.cpp
- * @brief 	This JVMTI agent monitors applications for changes to the SecurityManager.
- *
- * The Java SecurityManager is responsible for enforcing a security policy for the thread
- * it is assigned to. The SecurityManager is stored in java.lang.System's security field.
- * This agent sets up a watch on that field and prints out the source file, function name,
- * and line number of the code that initiates any changes to it.
- */
-#include <jvmti.h>
-#include <string.h>
-#include <iostream>
-#include <fstream>
-#include <log4cpp/Category.hh>
-#include <log4cpp/PropertyConfigurator.hh>
-#include <boost/program_options.hpp>
-
-#if defined(_WIN32) || defined(_WIN64)
-  #include <direct.h>
-  #define getcwd _getcwd
-  #define strcasecmp _stricmp
-#else
-  #include <unistd.h>
-  #define MAX_PATH 255
-#endif
-
-void JNICALL VMInit(jvmtiEnv *jvmti_env, JNIEnv* jni_env, jthread thread);
-bool GetOptions();
-void check_jvmti_error(jvmtiEnv *jvmti, jvmtiError errnum, const char *str);
-jvmtiError GetClassBySignature(jvmtiEnv* jvmti, const char* signature, jclass* klass);
-jvmtiError GetFieldIDByName(jvmtiEnv* jvmti, jclass klass, const char* name, jfieldID* fieldID);
-void GetCallerInfo(jvmtiEnv* jvmti, jthread thread, char** source_file, char** method_name, jint* line_number);
-bool IsPermissiveSecurityManager(jvmtiEnv* jvmti, JNIEnv* jni_env, jobject SecurityManagerObject);
-bool RunPermissionCheck(JNIEnv* jni_env, jobject sm_object, jmethodID check_method, jstring param, 
-	const char* perm_name);
-void ShowMessageDialog(JNIEnv* jni_env, const char* message, const char* title);
-void TerminateJVM(jvmtiEnv* jvmti, JNIEnv* jni_env, std::string message);
-void JNICALL FieldModification(jvmtiEnv *jvmti_env, JNIEnv* jni_env,
-                jthread thread, jmethodID method, jlocation location,
-                jclass field_klass, jobject object, jfieldID field,
-                char signature_type, jvalue new_value);
-void JNICALL FieldAccess(jvmtiEnv *jvmti_env, JNIEnv* jni_env, jthread thread, jmethodID method,
-		jlocation location, jclass field_klass, jobject object, jfieldID field);
-
-enum smf_mode_t {MONITOR, ENFORCE};
-
-struct options {
-	smf_mode_t mode;
-	bool popups_show;  
-};
-
-options opt;
-
-char cwd[MAX_PATH+1];
-log4cpp::Category* logger = NULL;
-char* SMF_HOME = NULL;
-jobject lastSecurityManagerRef = NULL;
-
-JNIEXPORT jint JNICALL Agent_OnLoad(JavaVM* jvm, char* options, void* reserved) {
-	jvmtiEnv* jvmti = NULL;
-	jvmtiCapabilities capabilities;
-	jvmtiError error;
-	jvmtiEventCallbacks callbacks;
-	
-	memset(&capabilities, 0, sizeof(capabilities));
-	memset(&callbacks, 0, sizeof(callbacks));
-
-	getcwd(cwd, MAX_PATH);
-
-	// Get the SMF_HOME environment variable
-	SMF_HOME = getenv("SMF_HOME");
-
-	// Build path to log properties
-	std::string logProperties;
-	if (SMF_HOME != NULL) {
-		logProperties += SMF_HOME;
-	} else {
-		printf("The environment variable SMF_HOME is not set. Attempting to use . as SMF_HOME.\n");
-		logProperties += ".";
-	}
-
-	logProperties += "/log4cpp.properties";
-
-	std::ifstream propertiesFile(logProperties.c_str());
-	if (!propertiesFile) {
-		printf("The log properties file (%s) does not exist. Terminating...\n", logProperties.c_str());
-		return -1;
-	}
-	propertiesFile.close();
-
-	// Start the logger
-	log4cpp::PropertyConfigurator::configure(logProperties);
-	logger = &log4cpp::Category::getRoot();
-
-	if (logger == NULL) {
-		printf("Failed to get logger. Terminating...\n");
-		return -1;
-	}
-
-	// Get the options
-	if (!GetOptions()) {
-		return -1;
-	}
-
-	// Get JVMTI environment
-	jint env_error = jvm->GetEnv((void **)&jvmti, JVMTI_VERSION_1_0);
-	if (env_error != JNI_OK || jvmti == NULL) {
-		logger->fatal("[%s] Failed to get JVMTI environment.", cwd);
-		return env_error;
-	}
-
-	// Enable capability to get source code line numbers and source file
-	capabilities.can_get_line_numbers = 1;
-	capabilities.can_get_source_file_name = 1;
-
-	// Enable capability to receive events for field modifications/reads and the events themselves                
-	capabilities.can_generate_field_modification_events = 1;
-	capabilities.can_generate_field_access_events = 1;
-
-	error = jvmti->AddCapabilities(&capabilities);
-	check_jvmti_error(jvmti, error, "Unable to get necessary JVMTI capabilities.");
-
-	error = jvmti->SetEventNotificationMode(JVMTI_ENABLE, JVMTI_EVENT_FIELD_MODIFICATION, NULL);
-	check_jvmti_error(jvmti, error, "Unable to set JVMTI_EVENT_FIELD_MODIFICATION.");
-
-	error = jvmti->SetEventNotificationMode(JVMTI_ENABLE, JVMTI_EVENT_FIELD_ACCESS, NULL);
-	check_jvmti_error(jvmti, error, "Unable to set JVMTI_EVENT_FIELD_ACCESS.");
-
-	// Enable VMInit event so that we know when the JVM is initialized and we 
-	// can finish the rest of the setup
-	error = jvmti->SetEventNotificationMode(JVMTI_ENABLE, JVMTI_EVENT_VM_INIT, NULL);
-	check_jvmti_error(jvmti, error, "Unable to set JVMTI_EVENT_VM_INIT.");
-
-	callbacks.VMInit = &VMInit;
-
-	// Set a callback to receive events when the security field of System is set or read.
-	// This will let us see when the security manager is being changed or when a type
-	// confusion attack may be taking place.
-	callbacks.FieldModification = &FieldModification;
-	callbacks.FieldAccess = &FieldAccess;
-
-	error = jvmti->SetEventCallbacks(&callbacks, (jint)sizeof(callbacks));
-	check_jvmti_error(jvmti, error, "Unable to register callback for field modification events.");
-
-	return JNI_OK;
-}
-
-JNIEXPORT void JNICALL Agent_OnUnload(JavaVM* jvm)
-{
-	log4cpp::Category::shutdown();
-}
-
-void JNICALL VMInit(jvmtiEnv *jvmti, JNIEnv* jni_env, jthread thread) {
-	jclass System;
-	jfieldID securityID; 
-	jvmtiError error;
-
-	// Get the security field of the System class (holds the SecurityManager)
-	error = GetClassBySignature(jvmti, "Ljava/lang/System;", &System);
-	check_jvmti_error(jvmti, error, "Unable to get System class.");
-
-	error = GetFieldIDByName(jvmti, System, "security", &securityID);
-	check_jvmti_error(jvmti, error, "Unable to get security field of the System class.");
-
-	// Check to see if there is already a SecurityManager set. This only happens
-	// if one is set from the command line (e.g. -Djava.security.manager)
-	jmethodID getSecurityManager = jni_env->GetStaticMethodID(System, "getSecurityManager", 
-						"()Ljava/lang/SecurityManager;");
-	jobject SecurityManager = jni_env->CallStaticObjectMethod(System, getSecurityManager);
-	
-	if (SecurityManager != NULL) {
-		lastSecurityManagerRef = SecurityManager;
-
-		logger->debug("[%s] A security manager was set on the command line.", cwd);
-	}
-
-	// Set a modification and access (read) watch on the System.security field
-	error = jvmti->SetFieldModificationWatch(System, securityID);
-	check_jvmti_error(jvmti, error, "Unable to set a watch on modifications of security field of System class.");
-
-	error = jvmti->SetFieldAccessWatch(System, securityID);
-	check_jvmti_error(jvmti, error, "Unable to set a watch on reads of security field of System class.");
-}
-
-/**
- * @brief	reads the smf properties file and populates the global opt struct with the correct values
- *
- * @retval	true if all of the options in the properties are valid, false and a fatal log message otherwise
- */
-bool GetOptions() {
-	std::string mode;
-	std::string popups_show;
-
-	// Build path to smf properties
-	std::string smfProperties;
-	if (SMF_HOME != NULL) {
-		smfProperties += SMF_HOME;
-	} else {
-		smfProperties += ".";
-	}
-
-	smfProperties += "/smf.properties";
-
-	std::ifstream propertiesFile(smfProperties.c_str());
-	if (!propertiesFile) {
-		logger->fatal("[%s] The SMF properties file (%s) does not exist. Terminating...\n", cwd, 
-			smfProperties.c_str());
-		return false;
-	}
-	propertiesFile.close();
-	
-	std::ifstream settings_file(smfProperties.c_str());
-	boost::program_options::options_description desc("Options");
-	desc.add_options()
-		("mode", boost::program_options::value<std::string>(&mode), "mode")
-		("popups.show", boost::program_options::value<std::string>(&popups_show), "popups.show");
-	boost::program_options::variables_map vm = boost::program_options::variables_map();
-
-	boost::program_options::store(boost::program_options::parse_config_file(settings_file , desc), vm);
-	boost::program_options::notify(vm);  
-	settings_file.close();
-
-	if (strcasecmp(mode.c_str(), "MONITOR") == 0) {
-		opt.mode = MONITOR;
-	} else if (strcasecmp(mode.c_str(), "ENFORCE") == 0) {
-		opt.mode = ENFORCE;
-	} else {
-		logger->fatal("[%s] Option value unknown: %s. Terminating...", cwd);
-		return false;
-	}
-
-	if (strcasecmp(popups_show.c_str(), "TRUE") == 0) {
-		opt.popups_show = true;
-	} else if (strcasecmp(popups_show.c_str(), "FALSE") == 0) {
-		opt.popups_show = false;
-	} else {
-		logger->fatal("[%s] Option value unknown: %s. Terminating...", cwd);
-		return false;
-	}
-
-	return true;
-}
-
-void log_jvmti_error(jvmtiEnv* jvmti, jvmtiError errnum, const char* str)
-{
-	char* errnum_str = NULL;
-
-	jvmti->GetErrorName(errnum, &errnum_str);
-
-	logger->error("[%s] JVMTI: %d(%s): %s", cwd, errnum, errnum_str == NULL ? "Unknown" : errnum_str, 
-		str == NULL ? "" : str);
-
-	jvmti->Deallocate((unsigned char*)errnum_str);
-}
-
-void check_jvmti_error(jvmtiEnv* jvmti, jvmtiError errnum, const char* str)
-{
-	if (errnum != JVMTI_ERROR_NONE)
-		log_jvmti_error(jvmti, errnum, str);
-}
-
-/**
- * @brief	looks up and returns the reference for a class based on a user specified Java type signature
- * 
- * @param	[in] the JVMTI environment used to access the JVMTI API
- * @param	[in] the Java type signature for the class we'd like to retrieve a reference to
- * @param	[out] a pointer that will be set to reference the class whose signature was specified
- *
- * @retval	a JVMTI error code if one is returned by any of the JVMTI API calls
- */
-jvmtiError GetClassBySignature(jvmtiEnv* jvmti, const char* signature, jclass* klass) {
-	jint class_count = 0;
-	jclass* classes = NULL;
-	jvmtiError error;
-
-	error = jvmti->GetLoadedClasses(&class_count, &classes);
-	if (error != JVMTI_ERROR_NONE)
-		return error;
-
-
-	for (int i = 0; i < class_count; i++) {
-		char* class_signature = NULL;
-
-		error = jvmti->GetClassSignature(classes[i], &class_signature, NULL);
-		if (error != JVMTI_ERROR_NONE)
-			return error;
-
-		if (strcmp(class_signature, signature) == 0) {
-			*klass = classes[i];
-			break;
-		}
-
-		jvmti->Deallocate((unsigned char*)class_signature);
-	}
-
-	jvmti->Deallocate((unsigned char*)classes);
-
-	return JVMTI_ERROR_NONE;
-}
-
-/**
- * @brief	looks up and returns the ID for a field in a class based on a user specified field name and class
- * 
- * @param	[in] the JVMTI environment used to access the JVMTI API
- * @param	[in] the Java class we want to retrieve a field ID from
- * @param	[in] the name of the field whose ID we want to retrieve
- * @param	[out] a pointer to a jfieldID that will be set to the named field's ID
- *
- * @retval	a JVMTI error code if one is returned by any of the JVMTI API calls
- */
-jvmtiError GetFieldIDByName(jvmtiEnv* jvmti, jclass klass, const char* name, jfieldID* fieldID) {
-	jint field_count = 0;
-	jfieldID* fields = NULL;
-	jvmtiError error;
-
-	error = jvmti->GetClassFields(klass, &field_count, &fields);
-	if (error != JVMTI_ERROR_NONE)
-		return error;
-
-	for (int i = 0; i < field_count; i++) {
-		char* field_name = NULL;
-
-		error = jvmti->GetFieldName(klass, fields[i], &field_name, NULL, NULL);
-		if (error != JVMTI_ERROR_NONE)
-			return error;
-
-		if (strcmp(field_name, name) == 0) {
-			*fieldID = fields[i];
-			break;
-		}
-
-		jvmti->Deallocate((unsigned char*)field_name);
-	}
-
-	jvmti->Deallocate((unsigned char*)fields);
-
-	return JVMTI_ERROR_NONE;
-}
-
-/**
- * @brief	inspects the most recent frame for the passed in thread to determine the name and location of 
- *		the most recent caller. This function is used to determine who called System.setSecurityManager.
- * 
- * @param	[in] the JVMTI environment used to access the JVMTI API
- * @param	[in] the Java thread whose most recent frame should be inspected
- * @param	[out] a pointer that will be set to point to the source file name for the class containing the caller
- * @param	[out] a pointer that will be set to point to the name of the most recent caller method
- * @param	[out] a pointer to an integer that will be set the line number in source_file where the call was made
- *
- * @retval	a JVMTI error code if one is returned by any of the JVMTI API calls
- */
-void GetCallerInfo(jvmtiEnv* jvmti, jthread thread, char** source_file, char** method_name, jint* line_number) {
-	jvmtiError error;
-	jvmtiFrameInfo caller_frame;
-	jint frame_count = 0;
-	jint line_count = 0;
-	jvmtiLineNumberEntry* line_table = NULL;	
-	jclass caller_class = NULL;
-
-	// Get caller (we have to do this because we are in setSecurityManager when
-	// this method is called);
-	error = jvmti->GetStackTrace(thread, 2, 1, &caller_frame, &frame_count);
-	check_jvmti_error(jvmti, error, "Unable to get stack frame to look up location of SecurityManager change.");
-
-	// Get caller's line number	
-	error = jvmti->GetLineNumberTable(caller_frame.method, &line_count, &line_table);	
-	check_jvmti_error(jvmti, error, "Unable to get line number for SecurityManager change.");
-
-	for (int i = 0; i < line_count; i++) {
-		if (line_table[i].start_location > caller_frame.location)
-			break;
-
-		*line_number = line_table[i].line_number;
-	}
-
-	// Get caller's method name
-	error = jvmti->GetMethodName(caller_frame.method, method_name, NULL, NULL);
-	check_jvmti_error(jvmti, error, "Unable to get caller's method name for SecurityManager change.");
-
-	// Get the caller's class and source file name
-	error = jvmti->GetMethodDeclaringClass(caller_frame.method, &caller_class);
-	check_jvmti_error(jvmti, error, "Unable to get caller's class for SecurityManager change.");
-
-	error = jvmti->GetSourceFileName(caller_class, source_file);
-	check_jvmti_error(jvmti, error, "Unable to get caller's source file name for SecurityManager change.");
-	
-	jvmti->Deallocate((unsigned char*)line_table);
-}
-
-/**
- * @brief	determines whether or not a SecurityManager is permissive by checking for permissions that would
- *		allow any code running under the manager to disable or change the manager or the enforced policy.
- * 
- * @param	[in] the JNI environment used to access the JNI API
- * @param	[in] the Java object for the SecurityManager we want to check
- *
- * @retval	true of the SecurityManager is permissive, false otherwise
- */
-bool IsPermissiveSecurityManager(jvmtiEnv* jvmti, JNIEnv* jni_env, jobject SecurityManagerObject) {
-	// Note that we do not have to explicitly check for AllPermissions because if
-	// it is set any of the other overly-permissive permissions we check for will
-	// be set.
-	jclass SecurityManager = jni_env->GetObjectClass(SecurityManagerObject);
-
-	// If the signature of the class is for an Applet or JWS SM we assume it's non-permissive. 
-	// This is a workaround because this method is not getting exceptions from Java applets 
-	// when ExceptionOccured is called even if the permission is definitely not there.
-	char* sm_sig = NULL;
-	jvmtiError error = jvmti->GetClassSignature(SecurityManager, &sm_sig, NULL);
-	logger->debug("[%s] New SecurityManager signature: %s", cwd, sm_sig);
-	check_jvmti_error(jvmti, error, "Unable to get class signature for  new SecurityManager." 
-		" Assuming applet or Java Web Start...");
-	
-	if (error != JVMTI_ERROR_NONE || strcmp(sm_sig, "Lsun/applet/AppletSecurity;") == 0 || 
-		strcmp(sm_sig, "Lsun/plugin2/applet/AWTAppletSecurityManager;") == 0 ||
-		strcmp(sm_sig, "Lcom/sun/javaws/security/JavaWebStartSecurity;") == 0) {
-		
-		logger->debug("[%s] New SecurityManager is for an applet or Java Web Start."
-			" Assuming non-permissive...", cwd);
-		return false;
-	}
-	
-	jvmti->Deallocate((unsigned char*)sm_sig);
-	
-	// Check for RuntimePermission(createClassLoader)
-	jmethodID checkCreateClassLoader = jni_env->GetMethodID(SecurityManager, "checkCreateClassLoader", "()V");
-	if (RunPermissionCheck(jni_env, SecurityManagerObject, checkCreateClassLoader, NULL, 
-		"RuntimePermission(createClassLoader)")) return true;	
-
-	// Check for RuntimePermission(accessClassInPackage.sun)
-	jmethodID checkPackageAccess = jni_env->GetMethodID(SecurityManager, "checkPackageAccess", "(Ljava/lang/String;)V");
-	jstring sun_package = jni_env->NewStringUTF("sun");
-	if (RunPermissionCheck(jni_env, SecurityManagerObject, checkPackageAccess, sun_package, 
-		"RuntimePermission(accessClassInPackage.sun)")) return true;
-
-	// Check for RuntimePermission(setSecurityManager)
-	jclass RuntimePermission = jni_env->FindClass("java/lang/RuntimePermission");
-	jmethodID runtime_constructor = jni_env->GetMethodID(RuntimePermission, "<init>", "(Ljava/lang/String;)V");
-	jstring setSecurityManager = jni_env->NewStringUTF("setSecurityManager");
-	jobject RuntimePermissionObject = jni_env->NewObject(RuntimePermission, runtime_constructor, setSecurityManager);
-	jmethodID checkPermission = jni_env->GetMethodID(SecurityManager, "checkPermission", "(Ljava/security/Permission;)V");
-	jni_env->CallVoidMethod(SecurityManagerObject, checkPermission, RuntimePermissionObject);
-	jthrowable SecurityException = jni_env->ExceptionOccurred();
-
-	if (SecurityException == NULL) {
-		logger->info("[%s] The new SecurityManager is permissive: allows RuntimePermission(setSecurityManager)", cwd);
-		return true;
-	} else {
-		jni_env->ExceptionClear();
-	}
-
-	// Check for ReflectPermission(suppressAccessChecks)
-	jclass ReflectPermission = jni_env->FindClass("java/lang/reflect/ReflectPermission");
-	jmethodID reflect_constructor = jni_env->GetMethodID(ReflectPermission, "<init>", "(Ljava/lang/String;)V");
-	jstring suppressAccessChecks = jni_env->NewStringUTF("suppressAccessChecks");
-	jobject ReflectPermissionObject = jni_env->NewObject(ReflectPermission, reflect_constructor, suppressAccessChecks);
-	jni_env->CallVoidMethod(SecurityManagerObject, checkPermission, ReflectPermissionObject);
-	SecurityException = jni_env->ExceptionOccurred();
-
-	if (SecurityException == NULL) {
-		logger->info("[%s] The new SecurityManager is permissive: allows ReflectPermission(suppressAccessChecks)", cwd);
-		return true;
-	} else {
-		jni_env->ExceptionClear();
-	}
-
-	// Check for FilePermission(ALL FILES, write | execute)
-	jmethodID checkExec = jni_env->GetMethodID(SecurityManager, "checkExec", "(Ljava/lang/String;)V");
-	jstring all_files = jni_env->NewStringUTF("<<ALL FILES>>");
-	if (RunPermissionCheck(jni_env, SecurityManagerObject, checkExec, all_files, 
-		"FilePermission(<<ALL FILES>>, exec)")) return true;
-	
-	jmethodID checkWrite = jni_env->GetMethodID(SecurityManager, "checkWrite", "(Ljava/lang/String;)V");
-	if (RunPermissionCheck(jni_env, SecurityManagerObject, checkWrite, all_files, 
-		"FilePermission(<<ALL FILES>>, write)")) return true;
-
-	// Check for SecurityPermission(setPolicy)
-	jmethodID checkSecurityAccess = jni_env->GetMethodID(SecurityManager, "checkSecurityAccess", 
-		"(Ljava/lang/String;)V");
-	jstring setPolicy = jni_env->NewStringUTF("setPolicy");
-	if (RunPermissionCheck(jni_env, SecurityManagerObject, checkSecurityAccess, setPolicy, 
-		"SecurityPermission(setPolicy)")) return true;
-		
-	return false;
-}
-
-/**
- * @brief	runs a method on a specific SecurityManager object to check if a permission 
- *			is allowed.
- * 
- * @param	[in] the JNI environment used to access the JNI API
- * @param	[in] the Java object for the SecurityManager we want query
- * @param	[in] the check method (e.g. checkPermission) we want to call
- * @param	[in] the parameter to the check method (ignored if NULL)
- * @param	[in] a pretty printed version of the permission name to print to the log
- *
- * @retval	true of the permission is allowed, false otherwise
- */
-bool RunPermissionCheck(JNIEnv* jni_env, jobject sm_object, jmethodID check_method, jstring param, 
-	const char* perm_name) {
-	
-	if (param == NULL) {
-		jni_env->CallVoidMethod(sm_object, check_method);
-	} else {
-		jni_env->CallVoidMethod(sm_object, check_method, param);
-	}
-	
-	jthrowable SecurityException = jni_env->ExceptionOccurred();
-	
-	if (SecurityException == NULL) {
-		logger->info("[%s] The new SecurityManager is permissive: allows %s", cwd, perm_name);
-		return true;
-	} else {
-		jni_env->ExceptionClear();
-	}
-	
-	return false;
-}
-
-void ShowMessageDialog(JNIEnv* jni_env, const char* message, const char* title) {
-	// This method uses Java's message dialog to display messages otherwise 
-	// we'd have to complicate the build process by using a toolkit such as wxWidgets
-	// to display it in a cross-platform manner.
-	jclass JOptionPane = jni_env->FindClass("javax/swing/JOptionPane");
-	jmethodID showMessageDialog = jni_env->GetStaticMethodID(JOptionPane, "showMessageDialog", 
-		"(Ljava/awt/Component;Ljava/lang/Object;Ljava/lang/String;I)V");
-	jobject parent = NULL;
-	jstring jmessage = jni_env->NewStringUTF(message);
-	jstring jtitle = jni_env->NewStringUTF(title);
-	jni_env->CallStaticVoidMethod(JOptionPane, showMessageDialog, parent, jmessage, jtitle, 0);
-}
-
-void terminateJVM(jvmtiEnv* jvmti, JNIEnv* jni_env, std::string message) {
-	jvmtiEventCallbacks callbacks;
-	memset(&callbacks, 0, sizeof(callbacks));
-	jvmti->SetEventCallbacks(&callbacks, (jint)sizeof(callbacks));
-
-	if (opt.popups_show) {
-		ShowMessageDialog(jni_env, message.c_str(), "Terminating Java Application");
-	}
-
-	exit(-1);
-}
-
-void JNICALL FieldModification(jvmtiEnv* jvmti, JNIEnv* jni_env,
-                jthread thread, jmethodID method, jlocation location,
-                jclass field_klass, jobject object, jfieldID field,
-                char signature_type, jvalue new_value) {
-
-	char* source_file = NULL;	
-	char* method_name = NULL;
-	jint line_number = 0;
-
-	GetCallerInfo(jvmti, thread, &source_file, &method_name, &line_number);
-
-	// If the last SecurityManager was null and the new one is too the operation
-	// is a no-op. Log it and ignore it.
-	if (lastSecurityManagerRef == NULL && new_value.l == NULL) {
-		logger->info("[%s] The SecurityManager is being disabled, but it was already disabled: %s, %s, %d."
-			" No action will be taken.", 
-			cwd, source_file, method_name, line_number);
-		return;
-	}
-	
-	logger->info("[%s] The SecurityManager is being changed: %s, %s, %d", cwd, source_file, method_name, line_number);
-
-	// If new_value is a null SecurityManager raise a red flag
-	if ((long)new_value.j == 0) {
-		if (opt.mode == MONITOR) {
-			logger->warn("[%s] The SecurityManager is being disabled.\n", cwd);
-		} else if (opt.mode == ENFORCE) {
-			logger->fatal("[%s] The SecurityManager is being disabled. Terminating the running application...",
-				cwd);
-
-			std::string popup_message("Terminating the application started in ");
-				popup_message += cwd;
-				popup_message += ":\nApplication attempting to disable the Java Sandbox.";
-				
-			terminateJVM(jvmti, jni_env, popup_message);
-		}
-
-	// If we are setting our first SecurityManager and it is overly permissive (allows
-	// the user to perform enough options that anyone subject to the SM can trivially
-	// turn it off), warn and drop to monitor mode.
-	} else if (lastSecurityManagerRef == NULL && 
-		IsPermissiveSecurityManager(jvmti, jni_env, new_value.l)) {
-		
-		if (opt.mode == ENFORCE) {
-			logger->warn("[%s] SMF was configured to run in ENFORCE mode, but a permissive SecurityManager was set as the initial SecurityManager for this application. SMF cannot stop malicious applications in the presence of a permissive SecurityManager. Dropping to MONITOR mode.", 
-				cwd);
-			opt.mode = MONITOR;
-		}
-
-	// In any other case where a SecurityManager already exists, a change to the SecurityManager
-	// is considered malicious
-	} else if (lastSecurityManagerRef != NULL) {
-		if (opt.mode == ENFORCE) {
-			logger->fatal("[%s] A non-permissive SecurityManager is currently set and it is about to be malicously changed." 
-				" Terminating the running application...",
-				cwd);
-
-			std::string popup_message("Terminating the application started in ");
-				popup_message += cwd;
-				popup_message += ":\nApplication attempting to perform a malicious operation against the Java Sandbox.";
-				
-			terminateJVM(jvmti, jni_env, popup_message);
-		} 
-	}
-
-	// Store the current reference to the SecurityManager. We want to store this
-	// so that when System.security is read we can compare the value being read from
-	// the last value we saw being written to it.
-	if (lastSecurityManagerRef != NULL)
-		jni_env->DeleteGlobalRef(lastSecurityManagerRef);
-	
-	lastSecurityManagerRef = jni_env->NewGlobalRef(new_value.l);
-
-	jvmti->Deallocate((unsigned char*)method_name);
-	jvmti->Deallocate((unsigned char*)source_file);
-}
-
-void JNICALL FieldAccess(jvmtiEnv *jvmti, JNIEnv* jni_env, jthread thread, jmethodID method,
-		jlocation location, jclass field_klass, jobject object, jfieldID field) {
-
-	// We need a flag to see if the access to the field is from this method otherwise
-	// we end up with infinite recursion. We have to read the field via jni->GetStaticLongField
-	// so that we see the current value of the field.
-	static bool ourRead = false;
-
-	// Nothing to do if last SM was null because FieldModification will take care of it
-	// if it was malicious
-	if (ourRead || lastSecurityManagerRef == NULL) return;
-
-	// FieldAccess is only set for the security field of the System class. If
-	// the current value of System.security doesn't match the last value we saw
-	// written to System.security we have detected a type confusion attack on
-	// the SecurityManager.
-	ourRead = true;
-	jobject currentSecurityManagerRef = jni_env->GetStaticObjectField(field_klass, field);
-	
-	jboolean isSameManager = jni_env->IsSameObject(currentSecurityManagerRef, lastSecurityManagerRef);
-	
-	if (!isSameManager) {
-		if (opt.mode == ENFORCE) {
-			logger->fatal("[%s] A type confusion attack against the SecurityManager has been detected."
-				" Terminating the running application...",
-				cwd);
-
-			std::string popup_message("Terminating the application started in ");
-				popup_message += cwd;
-				popup_message += ":\nThe application is attempting to bypass the Java Sandbox.";
-				
-			terminateJVM(jvmti, jni_env, popup_message);
-		} else {
-			logger->warn("[%s] A type confusion attack against the SecurityManager has been detected.",
-				cwd);
-		}
-	}
-
-	ourRead = false;
-}
->>>>>>> d5b8876c
+}